--- conflicted
+++ resolved
@@ -29,13 +29,8 @@
     // do a manual download with "Save as".
     // See also: https://github.com/eligrey/FileSaver.js/issues/12
     /** @type{string} */
-<<<<<<< HEAD
-    const fileType = (opt_fileType !== undefined) ? opt_fileType :
-        'text/plain;charset=utf-8';
-=======
-    var fileType = opt_fileType !== undefined && !ngeo.utils.isSafari() ?
+    const fileType = opt_fileType !== undefined && !ngeo.utils.isSafari() ?
         opt_fileType : 'text/plain;charset=utf-8';
->>>>>>> 09e89061
 
     const blob = new Blob([content], {type: fileType});
     saveAs(blob, fileName);
