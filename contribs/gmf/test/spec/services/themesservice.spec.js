goog.require('gmf.Themes');
goog.require('gmf.test.data.themes');

describe('gmf.Themes', function() {
  var gmfThemes;
  var treeUrl;

  beforeEach(function() {
    inject(function($injector) {
      gmfThemes = $injector.get('gmfThemes');
      treeUrl = $injector.get('gmfTreeUrl');
      $httpBackend = $injector.get('$httpBackend');
      $httpBackend.when('GET', treeUrl).respond(themes);
    });
  });

  afterEach(function() {
    $httpBackend.verifyNoOutstandingExpectation();
    $httpBackend.verifyNoOutstandingRequest();
  });

  it('Get background layers', function() {
    var spy = jasmine.createSpy();
    gmfThemes.getBgLayers().then(spy);

    $httpBackend.expectGET(treeUrl);
    themes.background_layers.forEach(function(bgLayer) {
      var response = bgLayer.name == 'map' ? capabilities.map :
          capabilities.asitvd;
      $httpBackend.when('GET', bgLayer.url).respond(response);
      $httpBackend.expectGET(bgLayer.url);
    });
    gmfThemes.loadThemes();
    $httpBackend.flush();

<<<<<<< HEAD
    expect(spy.calls.count()).toBe(1);
    var response = spy.calls.mostRecent().args[0];
    expect(response.length).toBe(4);
=======
    expect(spy.calls.length).toBe(1);
    var response = spy.mostRecentCall.args[0];
    expect(response.length).toBe(3);
>>>>>>> ab3ddacb
    var responseFirstBgName = response[1].get('label');
    var firstBgName = themes.background_layers[0].name;
    expect(responseFirstBgName).toBe(firstBgName);
    expect(response[1].get('querySourceIds')).toBeDefined();
  });

  it('Load themes', function() {
    var spy = jasmine.createSpy();
    gmfThemes.promise_.then(spy);

    $httpBackend.expectGET(treeUrl);
    gmfThemes.loadThemes();
    $httpBackend.flush();

    expect(spy.calls.count()).toBe(1);
    var data = spy.calls.mostRecent().args[0];
    expect(Object.keys(data)[0]).toBe(Object.keys(themes)[0]);
  });

  it('Get themes object', function() {
    var spy = jasmine.createSpy();
    gmfThemes.getThemesObject().then(spy);

    $httpBackend.expectGET(treeUrl);
    gmfThemes.loadThemes();
    $httpBackend.flush();

    expect(spy.calls.count()).toBe(1);
    var resultThemes = spy.calls.mostRecent().args[0];
    var dataFirstKey = Object.keys(resultThemes[0])[0];
    var themesThemesFirstKey = Object.keys(themes.themes[0])[0];
    expect(dataFirstKey).toBe(themesThemesFirstKey);
  });

  it('Get a theme object (find a specific theme)', function() {
    var themeName = 'Enseignement';
    var spy = jasmine.createSpy();
    gmfThemes.getThemeObject(themeName).then(spy);

    $httpBackend.expectGET(treeUrl);
    gmfThemes.loadThemes();
    $httpBackend.flush();

    expect(spy.calls.count()).toBe(1);
    var resultTheme = spy.calls.mostRecent().args[0];
    expect(resultTheme.name).toBe(themeName);
  });
});<|MERGE_RESOLUTION|>--- conflicted
+++ resolved
@@ -33,15 +33,9 @@
     gmfThemes.loadThemes();
     $httpBackend.flush();
 
-<<<<<<< HEAD
     expect(spy.calls.count()).toBe(1);
     var response = spy.calls.mostRecent().args[0];
     expect(response.length).toBe(4);
-=======
-    expect(spy.calls.length).toBe(1);
-    var response = spy.mostRecentCall.args[0];
-    expect(response.length).toBe(3);
->>>>>>> ab3ddacb
     var responseFirstBgName = response[1].get('label');
     var firstBgName = themes.background_layers[0].name;
     expect(responseFirstBgName).toBe(firstBgName);
