--- conflicted
+++ resolved
@@ -74,14 +74,11 @@
     background-color: @map-tools-bg-color;
     box-shadow: 0 6px 12px rgba(0, 0, 0, 0.175);
     border: solid 1px @border-color;
-<<<<<<< HEAD
     .gmf-search-no-results {
       padding: @app-margin;
       cursor: default;
     }
-=======
     border-top: none;
->>>>>>> 8fb4e364
     .gmf-search-header {
       display: none;
     }
