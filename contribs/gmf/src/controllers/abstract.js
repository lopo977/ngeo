goog.provide('gmf.AbstractController');

goog.require('gmf');
/** @suppress {extraRequire} */
goog.require('gmf.authenticationDirective');
/** @suppress {extraRequire} */
goog.require('gmf.backgroundlayerselectorDirective');
/** @suppress {extraRequire} */
goog.require('gmf.QueryManager');
/** @suppress {extraRequire} */
goog.require('gmf.TreeManager');
/** @suppress {extraRequire} */
goog.require('gmf.Themes');
/** @suppress {extraRequire} */
goog.require('gmf.disclaimerDirective');
/** @suppress {extraRequire} */
goog.require('gmf.displayquerywindowDirective');
/** @suppress {extraRequire} */
goog.require('gmf.layertreeDirective');
/** @suppress {extraRequire} */
goog.require('gmf.mapDirective');
/** @suppress {extraRequire} */
goog.require('gmf.searchDirective');
/** @suppress {extraRequire} */
goog.require('gmf.themeselectorDirective');
/** @suppress {extraRequire} */
goog.require('ngeo.BackgroundLayerMgr');
/** @suppress {extraRequire} */
goog.require('ngeo.filters');
/** @suppress {extraRequire} */
goog.require('ngeo.mapQueryDirective');
goog.require('ngeo.FeatureOverlayMgr');
goog.require('ngeo.GetBrowserLanguage');
goog.require('ngeo.Query');
goog.require('ngeo.StateManager');
goog.require('ngeo.ToolActivate');
goog.require('ngeo.ToolActivateMgr');
goog.require('ol.style.Circle');
goog.require('ol.style.Fill');
goog.require('ol.style.Stroke');
goog.require('ol.style.Style');


gmf.module.value('ngeoExportFeatureFormats', [
  ngeo.FeatureHelper.FormatType.KML,
  ngeo.FeatureHelper.FormatType.GPX
]);


// Filter to apply by default on all coordinates (such points in draw).
gmf.module.value('ngeoPointfilter', 'ngeoNumberCoordinates:0:{x} E, {y} N');


gmf.module.value('ngeoQueryOptions', {
  'limit': 20
});


/**
 * Application abstract controller.
 *
 * This file includes `goog.require` for base components/directives used
 * by the HTML page and the controller to provide the configuration.
 *
 * @param {gmfx.Config} config A part of the application config.
 * @param {angular.Scope} $scope Scope.
 * @param {angular.$injector} $injector Main injector.
 * @constructor
 * @ngInject
 * @export
 */
gmf.AbstractController = function(config, $scope, $injector) {

  /**
   * Location service
   * @type {ngeo.Location}
   */
  this.ngeoLocation = $injector.get('ngeoLocation');
  if (this.ngeoLocation.hasParam('debug')) {
    // make the injector globally available
    window.injector = $injector;
  }

  goog.asserts.assertInstanceof(this.map, ol.Map);

  /**
   * Ngeo FeatureHelper service
   * @type {ngeo.FeatureHelper}
   */
  const ngeoFeatureHelper = $injector.get('ngeoFeatureHelper');
  ngeoFeatureHelper.setProjection(this.map.getView().getProjection());

  /**
   * @type {gmf.ThemeManager}
   * @export
   */
  this.gmfThemeManager = $injector.get('gmfThemeManager');

  /**
   * @type {gmf.TreeManager}
   * @private
   */
  this.gmfTreeManager_ = $injector.get('gmfTreeManager');

  /**
   * Themes service
   * @type {gmf.Themes}
   * @private
   */
  this.gmfThemes_ = $injector.get('gmfThemes');

  /**
   * Authentication service
   * @type {gmf.Authentication}
   */
  const gmfAuthentication = $injector.get('gmfAuthentication');

<<<<<<< HEAD
  const userChange = function(evt) {
    const roleId = (evt.user.username !== null) ? evt.user.role_id : undefined;
=======
  /**
   * Permalink service
   * @type {gmf.Permalink}
   */
  var permalink = $injector.get('gmfPermalink');

  var userChange = function(evt) {
    var roleId = (evt.user.username !== null) ? evt.user.role_id : undefined;
>>>>>>> 09e89061
    // Reload theme and background layer when login status changes.
    if (evt.type !== gmf.AuthenticationEventType.READY) {
      this.updateCurrentTheme_();
      this.updateCurrentBackgroundLayer_(true);
    }
    // Reload themes when login status changes.
    this.gmfThemes_.loadThemes(roleId);
    this.updateHasEditableLayers_();
  }.bind(this);

  ol.events.listen(gmfAuthentication, gmf.AuthenticationEventType.READY, userChange);
  ol.events.listen(gmfAuthentication, gmf.AuthenticationEventType.LOGIN, userChange);
  ol.events.listen(gmfAuthentication, gmf.AuthenticationEventType.LOGOUT, userChange);

  /**
   * @type {Array.<gmfx.SearchDirectiveDatasource>}
   * @export
   */
  this.searchDatasources = [{
    labelKey: 'label',
    groupValues: /** @type {Array.<string>} **/ ($injector.get('gmfSearchGroups')),
    groupActions: /** @type {Array.<string>} **/ ($injector.get('gmfSearchActions')),
    projection: `EPSG:${config.srid || 21781}`,
    url: /** @type {string} **/ ($injector.get('fulltextsearchUrl'))
  }];

  /**
   * @type {Object.<string, string>}
   * @export
   */
  this.dimensions = {};

  // watch any change on dimensions object to refresh the url
  permalink.setDimensions(this.dimensions);

  const queryManager = $injector.get('gmfQueryManager');
  queryManager.setDimensions(this.dimensions);

  if ($injector.has('gmfDefaultDimensions')) {
    // Set defaults
    const defaultDimensions = $injector.get('gmfDefaultDimensions');
    for (const dim in defaultDimensions) {
      if (this.dimensions[dim] === undefined) {
        this.dimensions[dim] = defaultDimensions[dim];
      }
    }
  }

  const backgroundLayerMgr = $injector.get('ngeoBackgroundLayerMgr');

  // watch any change on dimensions object to refresh the background layer
  $scope.$watchCollection(() => this.dimensions, () => {
    backgroundLayerMgr.updateDimensions(this.map, this.dimensions);
  });

  /**
   * @type {boolean}
   * @export
   */
  this.leftNavVisible = false;

  /**
   * @type {boolean}
   * @export
   */
  this.rightNavVisible = false;

  const queryFill = new ol.style.Fill({color: [255, 170, 0, 0.6]});
  const queryStroke = new ol.style.Stroke({color: [255, 170, 0, 1], width: 2});

  /**
   * FeatureStyle used by the displayquerywindow directive
   * @type {ol.style.Style}
   * @export
   */
  this.queryFeatureStyle = new ol.style.Style({
    fill: queryFill,
    image: new ol.style.Circle({
      fill: queryFill,
      radius: 5,
      stroke: queryStroke
    }),
    stroke: queryStroke
  });

  /**
   * The active state of the ngeo query directive.
   * @type {boolean}
   * @export
   */
  this.queryActive = true;

  /**
   * Set the clearing of the ngeoQuery after the deactivation of the query
   * @type {boolean}
   * @export
   */
  this.queryAutoClear = true;

  /**
   * @type {boolean}
   * @export
   */
  this.printPanelActive = false;

  /**
   * @type {boolean}
   * @export
   */
  this.printActive = false;

  /**
   * @type {ngeo.Query}
   * @private
   */
  this.ngeoQuery_ = $injector.get('ngeoQuery');

  // Don't deactivate ngeoQuery on print activation
  $scope.$watch(() => this.printPanelActive, (newVal) => {
    // Clear queries if another panel is open but not if user go back to the
    // map form the print.
    if (!newVal && !this.queryActive) {
      this.ngeoQuery_.clear();
    }
    this.queryAutoClear = !newVal;
    this.printActive = newVal;
  });

  /**
   * The active state of the directive responsible of point measurements.
   * @type {boolean}
   * @export
   */
  this.measurePointActive = false;

  /**
   * The active state of the directive responsible of length measurements.
   * @type {boolean}
   * @export
   */
  this.measureLengthActive = false;

  /**
   * @type {boolean}
   * @export
   */
  this.drawFeatureActive = false;

  /**
   * @type {boolean}
   * @export
   */
  this.drawProfilePanelActive = false;

  /**
   * @type {gmfx.User}
   * @export
   */
  this.gmfUser = $injector.get('gmfUser');

  // close right nave on successful login
  $scope.$watch(() => this.gmfUser.username, (newVal) => {
    if (newVal !== null && this.navIsVisible) {
      this.rightNavVisible = false;
    }
  });

  /**
   * @type {ngeo.GetBrowserLanguage}
   */
  this.getBrowserLanguage = $injector.get('ngeoGetBrowserLanguage');

  /**
   * @type {ngeo.StateManager}
   */
  this.stateManager = $injector.get('ngeoStateManager');

  /**
   * @type {tmhDynamicLocale}
   */
  this.tmhDynamicLocale = $injector.get('tmhDynamicLocale');

  /**
   * @type {angular.Scope}
   */
  this.$scope = $scope;

  /**
   * Default language
   * @type {string}
   */
  this.defaultLang = $injector.get('defaultLang');

  /**
   * Languages URL
   * @type {!Object.<string, string>}
   */
  this.langUrls = $injector.get('langUrls');

  /**
   * The gettext catalog
   * @type {angularGettext.Catalog}
   */
  this.gettextCatalog = $injector.get('gettextCatalog');

  this.initLanguage();

  /**
   * The ngeo feature overlay manager service
   * @type {ngeo.FeatureOverlayMgr}
   */
  const ngeoFeatureOverlayMgr = $injector.get('ngeoFeatureOverlayMgr');
  ngeoFeatureOverlayMgr.init(this.map);

  /**
   * The ngeo ToolActivate manager service.
   * @type {ngeo.ToolActivateMgr}
   */
  const ngeoToolActivateMgr = $injector.get('ngeoToolActivateMgr');

  const queryToolActivate = new ngeo.ToolActivate(this, 'queryActive');
  ngeoToolActivateMgr.registerTool('mapTools', queryToolActivate, true);

  const measurePointActivate = new ngeo.ToolActivate(this, 'measurePointActive');
  ngeoToolActivateMgr.registerTool('mapTools', measurePointActivate, false);

  const measureLengthActivate = new ngeo.ToolActivate(this, 'measureLengthActive');
  ngeoToolActivateMgr.registerTool('mapTools', measureLengthActivate, false);

  const drawFeatureActivate = new ngeo.ToolActivate(this, 'drawFeatureActive');
  ngeoToolActivateMgr.registerTool('mapTools', drawFeatureActivate, false);

  const drawProfilePanelActivate = new ngeo.ToolActivate(this, 'drawProfilePanelActive');
  ngeoToolActivateMgr.registerTool('mapTools', drawProfilePanelActivate, false);

  const printPanelActivate = new ngeo.ToolActivate(this, 'printPanelActive');
  ngeoToolActivateMgr.registerTool('mapTools', printPanelActivate, false);


  $scope.$watch(() => this.gmfThemeManager.themeName, (name) => {
    const map = this.map;
    this.gmfThemes_.getThemeObject(name).then((theme) => {
      if (theme) {
        const backgrounds = theme.functionalities.default_basemap;
        if (backgrounds && backgrounds.length > 0) {
          const background = backgrounds[0];
          this.gmfThemes_.getBgLayers(this.dimensions).then((layers) => {
            const layer = ol.array.find(layers, layer => layer.get('label') === background);
            if (layer) {
              backgroundLayerMgr.set(map, layer);
            }
          });
        }
      }
    });
  });

  /**
   * @param {boolean} skipPermalink If True, don't use permalink
   * background layer.
   * @private
   */
  this.updateCurrentBackgroundLayer_ = function(skipPermalink) {
    this.gmfThemes_.getBgLayers(this.dimensions).then((layers) => {
      let background;
      if (!skipPermalink) {
        // get the background from the permalink
        background = permalink.getBackgroundLayer(layers);
      }
      if (!background) {
        // get the background from the user settings
        const functionalities = this.gmfUser.functionalities;
        if (functionalities) {
          const defaultBasemapArray = functionalities.default_basemap;
          if (defaultBasemapArray.length > 0) {
            const defaultBasemapLabel = defaultBasemapArray[0];
            background = ol.array.find(layers, layer => layer.get('label') === defaultBasemapLabel);
          }
        }
      }
      if (!background && layers[1]) {
        // fallback to the layers list, use the second one because the first
        // is the blank layer
        background = layers[1];
      }

      if (background) {
        backgroundLayerMgr.set(this.map, background);
      }
    });
  }.bind(this);

  this.updateCurrentBackgroundLayer_(false);

  /**
   * @type {boolean}
   * @export
   */
  this.hasEditableLayers = false;

  /**
   * @private
   */
  this.updateHasEditableLayers_ = function() {
    this.gmfThemes_.hasEditableLayers().then((hasEditableLayers) => {
      this.hasEditableLayers = hasEditableLayers;
    });
  };
};


/**
 * @param {string} lang Language code.
 * @export
 */
gmf.AbstractController.prototype.switchLanguage = function(lang) {
  goog.asserts.assert(lang in this.langUrls);
  this.gettextCatalog.setCurrentLanguage(lang);
  this.gettextCatalog.loadRemote(this.langUrls[lang]);
  this.tmhDynamicLocale.set(lang);
  this['lang'] = lang;
};


/**
 */
gmf.AbstractController.prototype.initLanguage = function() {
  this.$scope.$watch(() => this['lang'], (newValue) => {
    this.stateManager.updateState({
      'lang': newValue
    });
  });

  const browserLanguage = /** @type {string|undefined} */
      (this.getBrowserLanguage(Object.keys(this.langUrls)));
  const urlLanguage = /** @type {string|undefined} */
      (this.stateManager.getInitialValue('lang'));

  if (urlLanguage !== undefined && urlLanguage in this.langUrls) {
    this.switchLanguage(urlLanguage);
    return;
  } else if (browserLanguage !== undefined && browserLanguage in this.langUrls) {
    this.switchLanguage(browserLanguage);
    return;
  } else {
    // if there is no information about language preference,
    // fallback to default language

    this.switchLanguage(this.defaultLang);
    return;
  }
};


/**
 * @private
 */
gmf.AbstractController.prototype.updateCurrentTheme_ = function() {
  this.gmfThemes_.getThemesObject().then((themes) => {
    let themeName;

    // check if we have a theme in the user functionalities
    const functionalities = this.gmfUser.functionalities;
    if (functionalities && 'default_theme' in functionalities) {
      const defaultTheme = functionalities.default_theme;
      if (defaultTheme.length > 0) {
        themeName = defaultTheme[0];
      }
    }
    if (themeName) {
      const theme = gmf.Themes.findThemeByName(themes, /** @type {string} */ (themeName));
      if (theme) {
        this.gmfThemeManager.addTheme(theme, true);
      }
    }
  });
};

gmf.module.controller('AbstractController', gmf.AbstractController);<|MERGE_RESOLUTION|>--- conflicted
+++ resolved
@@ -115,19 +115,14 @@
    */
   const gmfAuthentication = $injector.get('gmfAuthentication');
 
-<<<<<<< HEAD
+  /**
+   * Permalink service
+   * @type {gmf.Permalink}
+   */
+  const permalink = $injector.get('gmfPermalink');
+
   const userChange = function(evt) {
     const roleId = (evt.user.username !== null) ? evt.user.role_id : undefined;
-=======
-  /**
-   * Permalink service
-   * @type {gmf.Permalink}
-   */
-  var permalink = $injector.get('gmfPermalink');
-
-  var userChange = function(evt) {
-    var roleId = (evt.user.username !== null) ? evt.user.role_id : undefined;
->>>>>>> 09e89061
     // Reload theme and background layer when login status changes.
     if (evt.type !== gmf.AuthenticationEventType.READY) {
       this.updateCurrentTheme_();
