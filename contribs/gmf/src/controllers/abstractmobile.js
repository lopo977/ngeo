goog.provide('gmf.AbstractMobileController');

goog.require('gmf');
goog.require('gmf.AbstractController');
/** @suppress {extraRequire} */
goog.require('gmf.displayquerywindowComponent');
/** @suppress {extraRequire} */
goog.require('gmf.mobileMeasurelengthDirective');
/** @suppress {extraRequire} */
goog.require('gmf.mobileMeasurepointDirective');
/** @suppress {extraRequire} */
goog.require('gmf.mobileNavDirective');
goog.require('goog.fx.Dragger');
goog.require('goog.math.Rect');
/** @suppress {extraRequire} */
goog.require('ngeo.btnDirective');
/** @suppress {extraRequire} */
goog.require('ngeo.mobileGeolocationDirective');
/** @suppress {extraRequire} */
goog.require('ngeo.mapQueryDirective');
goog.require('ol.Map');
goog.require('ol.View');
goog.require('ol.control.ScaleLine');
goog.require('ol.control.Zoom');
goog.require('ol.interaction');
goog.require('ol.style.Circle');
goog.require('ol.style.Fill');
goog.require('ol.style.Stroke');
goog.require('ol.style.Style');

gmf.module.value('isMobile', true);

gmf.module.value('ngeoQueryOptions', {
  'tolerance': 10
});


/**
 * Mobile application abstract controller.
 *
 * This file includes `goog.require`'s mobile components/directives used
 * by the HTML page and the controller to provide the configuration.
 *
 * @param {gmfx.Config} config A part of the application config.
 * @param {angular.Scope} $scope Scope.
 * @param {angular.$injector} $injector Main injector.
 * @constructor
 * @extends {gmf.AbstractController}
 * @ngInject
 * @export
 */
gmf.AbstractMobileController = function(config, $scope, $injector) {

  /**
   * @type {boolean}
   * @export
   */
  this.leftNavVisible = false;

  /**
   * @type {boolean}
   * @export
   */
  this.rightNavVisible = false;

  /**
   * @type {boolean}
   * @export
   */
  this.searchOverlayVisible = false;

  /**
   * @type {ngeox.SearchDirectiveListeners}
   * @export
   */
  this.searchListeners = /** @type {ngeox.SearchDirectiveListeners} */ ({
    open: function() {
      this.searchOverlayVisible = true;
    }.bind(this),
    close: function() {
      this.searchOverlayVisible = false;
    }.bind(this)
  });

  const positionFeatureStyle = config.positionFeatureStyle || new ol.style.Style({
    image: new ol.style.Circle({
      radius: 6,
      fill: new ol.style.Fill({color: 'rgba(230, 100, 100, 1)'}),
      stroke: new ol.style.Stroke({color: 'rgba(230, 40, 40, 1)', width: 2})
    })
  });

  const accuracyFeatureStyle = config.accuracyFeatureStyle || new ol.style.Style({
    fill: new ol.style.Fill({color: 'rgba(100, 100, 230, 0.3)'}),
    stroke: new ol.style.Stroke({color: 'rgba(40, 40, 230, 1)', width: 2})
  });

  /**
   * @type {ngeox.MobileGeolocationDirectiveOptions}
   * @export
   */
  this.mobileGeolocationOptions = {
<<<<<<< HEAD
    positionFeatureStyle,
    accuracyFeatureStyle,
    zoom: config.geolocationZoom || 9
=======
    positionFeatureStyle: positionFeatureStyle,
    accuracyFeatureStyle: accuracyFeatureStyle,
    zoom: config.geolocationZoom
>>>>>>> c3a35984
  };

  const viewConfig = {
    projection: ol.proj.get(`EPSG:${config.srid || 21781}`)
  };
  ol.obj.assign(viewConfig, config.mapViewConfig || {});

  /**
   * @type {ol.Map}
   * @export
   */
  this.map = new ol.Map({
    layers: [],
    view: new ol.View(viewConfig),
    controls: config.mapControls || [
      new ol.control.ScaleLine(),
      new ol.control.Zoom({
        zoomInTipLabel: '',
        zoomoutTipLabel: ''
      })
    ],
    interactions:
        config.mapInteractions ||
        ol.interaction.defaults({pinchRotate: false})
  });

  gmf.AbstractController.call(this, config, $scope, $injector);


  const dragEl = document.querySelector('main');
  const handleEl = document.querySelector('main .overlay');
  /**
   * @type {goog.fx.Dragger}
   * @private
   */
  this.dragger_ = new goog.fx.Dragger(dragEl, handleEl);

  goog.events.listen(this.dragger_, 'start', (e) => {
    // Prevent transition to happen while dragging
    angular.element(dragEl).addClass('dragging');
  });

  // Get the width of the navigation menus
  // We expect that the width of left and right navs are similar
  /**
   * @type {number}
   * @private
   */
  this.navWidth_ = angular.element(document.querySelector(
    '.gmf-mobile-nav-left')).width();

  goog.events.listen(this.dragger_, 'end', (e) => {
    angular.element(dragEl).removeClass('dragging');
    // Reset positioning when finished so that transition can happen correctly
    angular.element(e.target.target).css('transform', '');
    // Hide nav only if dragged sufficiently
    const deltaX = this.dragger_.limitX(this.dragger_.deltaX);
    if (Math.abs(deltaX) > this.navWidth_ / 2) {
      $scope.$apply(() => {
        this.hideNav();
      });
    }
  });
};
ol.inherits(gmf.AbstractMobileController, gmf.AbstractController);


/**
 * @export
 */
gmf.AbstractMobileController.prototype.toggleLeftNavVisibility = function() {
  this.leftNavVisible = !this.leftNavVisible;

  if (this.leftNavVisible) {
    const navWidth = this.navWidth_;
    // default dragger behavior is to change left/top, override it to change
    // translateX
    this.dragger_.defaultAction = function(x, y) {
      this.target.style.transform = `translateX(${navWidth + x}px)`;
    };
    // Set the limits for dragger so that it's constrained horizontaly to the
    // left.
    this.dragger_.setLimits(new goog.math.Rect(-navWidth, 0, navWidth, 0));
  }
};


/**
 * @export
 */
gmf.AbstractMobileController.prototype.toggleRightNavVisibility = function() {
  this.rightNavVisible = !this.rightNavVisible;

  if (this.rightNavVisible) {
    const navWidth = this.navWidth_;
    // default dragger behavior is to change left/top, override it to change
    // translateX
    this.dragger_.defaultAction = function(x, y) {
      this.target.style.transform = `translateX(${-navWidth + x}px)`;
    };
    // Set the limits for dragger so that it's constrained horizontaly to the
    // right.
    this.dragger_.setLimits(
      new goog.math.Rect(0, 0, navWidth, 0));
  }
};


/**
 * Hide both navigation menus.
 * @export
 */
gmf.AbstractMobileController.prototype.hideNav = function() {
  this.leftNavVisible = this.rightNavVisible = false;
};


/**
 * @return {boolean} Return true if one of the navigation menus is visible,
 * otherwise false.
 * @export
 */
gmf.AbstractMobileController.prototype.navIsVisible = function() {
  return this.leftNavVisible || this.rightNavVisible;
};


/**
 * Hide search overlay.
 * @export
 */
gmf.AbstractMobileController.prototype.hideSearchOverlay = function() {
  this.searchOverlayVisible = false;
};


/**
 * @return {boolean} Return true if the left navigation menus is visible,
 * otherwise false.
 * @export
 */
gmf.AbstractMobileController.prototype.leftNavIsVisible = function() {
  return this.leftNavVisible;
};


/**
 * @return {boolean} Return true if the right navigation menus is visible,
 * otherwise false.
 * @export
 */
gmf.AbstractMobileController.prototype.rightNavIsVisible = function() {
  return this.rightNavVisible;
};

gmf.module.controller('AbstractMobileController', gmf.AbstractMobileController);<|MERGE_RESOLUTION|>--- conflicted
+++ resolved
@@ -100,15 +100,9 @@
    * @export
    */
   this.mobileGeolocationOptions = {
-<<<<<<< HEAD
     positionFeatureStyle,
     accuracyFeatureStyle,
-    zoom: config.geolocationZoom || 9
-=======
-    positionFeatureStyle: positionFeatureStyle,
-    accuracyFeatureStyle: accuracyFeatureStyle,
     zoom: config.geolocationZoom
->>>>>>> c3a35984
   };
 
   const viewConfig = {
