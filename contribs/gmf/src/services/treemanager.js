--- conflicted
+++ resolved
@@ -476,32 +476,17 @@
   this.root.children.map((node) => {
     const name = node.name;
 
-<<<<<<< HEAD
-    // Find the right firstlevelgroup in the new theme or take the old one.
-    let nodeToRestore = gmf.Themes.findGroupByName(themes, name);
-    if (!nodeToRestore) {
-      nodeToRestore = node;
-    }
-    // Restore state.
-    const fullState = firstLevelGroupsFullState[name];
-    if (fullState) {
-      this.setNodeMetadataFromFullState_(nodeToRestore, fullState);
-    }
-    nodesToRestore.push(nodeToRestore);
-  });
-=======
     // Find the right firstlevelgroup in the new theme.
-    var nodeToRestore = gmf.Themes.findGroupByName(themes, name);
+    const nodeToRestore = gmf.Themes.findGroupByName(themes, name);
     if (nodeToRestore) {
       // Restore state.
-      var fullState = firstLevelGroupsFullState[name];
+      const fullState = firstLevelGroupsFullState[name];
       if (fullState) {
         this.setNodeMetadataFromFullState_(nodeToRestore, fullState);
       }
       nodesToRestore.push(nodeToRestore);
     }
-  }.bind(this));
->>>>>>> ddbb71b7
+  });
 
   // Readd the firstlevelgroups.
   this.setFirstLevelGroups(nodesToRestore);
