goog.provide('gmf.QueryManager');

goog.require('gmf');
goog.require('gmf.Themes');
goog.require('ngeo.Query');


/**
 * The QueryManager service, uses the
 * c2cgeoportal's themes to configure ngeo's query service with each layer
 * found.
 *
 * Used UI metadata:
 *
 *  * identifierAttributeField: Field used to identify the feature (like a title).
 *  * queryLayers: The alternate layers used to do the query.
 *  * wmsLayers: The layers used to do the query, used if queryLayers is not provided.
 *  * wmsUrl: An alternate wmsUrl used to do the query (essential to query WMTS layer).
 *
 * @constructor
 * @struct
 * @param {ngeo.Query} ngeoQuery The ngeo Query service.
 * @param {gmf.Themes} gmfThemes The gmf Themes service.
 * @param {angular.$q} $q Angular q service
 * @ngInject
 * @ngdoc service
 * @ngname gmfThemes
 */
gmf.QueryManager = function(ngeoQuery, gmfThemes, $q) {

  /**
   * @type {ngeo.Query}
   * @private
   */
  this.ngeoQuery_ = ngeoQuery;

  /**
   * @type {gmf.Themes}
   * @private
   */
  this.gmfThemes_ = gmfThemes;

  /**
   * @type {angular.$q}
   * @private
   */
  this.$q_ = $q;

  /**
   * @type {Array.<ngeox.QuerySource>}
   * @private
   */
  this.sources_ = [];

  /**
   * @type {Object.<number|string, ngeox.QuerySource>}
   * @private
   */
  this.cache_ = {};

  ol.events.listen(this.gmfThemes_, gmf.ThemesEventType.CHANGE,
    this.handleThemesChange_, this);
};


/**
 * @param {Object.<string, string>} dimensions The global dimensions object.
 * @export
 */
gmf.QueryManager.prototype.setDimensions = function(dimensions) {
  this.ngeoQuery_.dimensions = dimensions;
};


/**
 * Called when the themes change. Remove any existing sources first, then
 * create and add sources from the loaded themes.
 * @private
 */
gmf.QueryManager.prototype.handleThemesChange_ = function() {

  this.sources_.length = 0;
  this.cache_ = {};
  this.ngeoQuery_.removeAllSources();

  this.gmfThemes_.getOgcServersObject().then((ogcServers) => {
    const promiseThemes = this.gmfThemes_.getThemesObject().then((themes) => {
      // create sources for each themes
      for (const theme of themes) {
        for (const child of theme.children) {
          goog.asserts.assert(child);
          this.createSources_(child, child, ogcServers);
        }
      }
    });

    const promiseBgLayers = this.gmfThemes_.getBackgroundLayersObject().then((backgroundLayers) => {
      // create a source for each background layer
      for (const backgroundLayer of backgroundLayers) {
        this.createSources_(null, backgroundLayer, ogcServers);
      }
    });

    // then add all sources to the query service
    this.$q_.all([promiseThemes, promiseBgLayers]).then(() => {
      this.ngeoQuery_.addSources(this.sources_);
    });
  });
};


/**
 * Create and add a source for the query service from the GMF theme node if
 * it has no children, otherwise create the sources for each child node if
 * it has any.
 * @param {gmfThemes.GmfGroup} firstLevelGroup A node.
 * @param {!gmfThemes.GmfGroup|!gmfThemes.GmfLayer} node A node.
 * @param {!gmfThemes.GmfOgcServers} ogcServers OGC servers.
 * @private
 */
gmf.QueryManager.prototype.createSources_ = function(firstLevelGroup, node, ogcServers) {
  const children = node.children;

  // First we handle the groups
  if (children) {
    for (const child of children) {
      goog.asserts.assert(child);
      this.createSources_(firstLevelGroup, child, ogcServers);
    }
    return;
  }

  // We are now on a leaf so we can cast node.metadata to the typed
  // (and non minified) version.

  const id = node.id;
  const meta = /** @type {gmfThemes.GmfMetaData} */ (node.metadata);
  const identifierAttributeField = meta.identifierAttributeField;
  let layers;
  const name = node.name;
  let validateLayerParams = false;
  const gmfLayer = /** @type gmfThemes.GmfLayer */ (node);
  let ogcServer;

  // Don't create sources for WMTS layers without wmsUrl and ogcServer,
  // they are not queryable.
  if (gmfLayer.type === 'WMTS') {
    layers = meta.queryLayers || meta.wmsLayers;
    if (layers && meta.ogcServer && ogcServers[meta.ogcServer]) {
      ogcServer = ogcServers[meta.ogcServer];
    } else {
      return;
    }
  }

  validateLayerParams = gmfLayer.type === 'WMS';
  let gmfLayerWMS;
  if (gmfLayer.type === 'WMS') {
    gmfLayerWMS = /** @type gmfThemes.GmfLayerWMS */ (gmfLayer);
    layers = gmfLayerWMS.layers;
<<<<<<< HEAD
    if (firstLevelGroup && firstLevelGroup.mixed) {
=======
    if (!firstLevelGroup || firstLevelGroup.mixed) {
>>>>>>> 7c743c3d
      goog.asserts.assert(gmfLayerWMS.ogcServer);
      ogcServer = ogcServers[/** @type string */ (gmfLayerWMS.ogcServer)];
    } else {
      goog.asserts.assert(firstLevelGroup.ogcServer);
      ogcServer = ogcServers[/** @type string */ (firstLevelGroup.ogcServer)];
    }
  }
  let childLayers = layers;
  if (!this.cache_[id]) {
    if (validateLayerParams) {
      // Some nodes have child layers, i.e. a list of layer names that are
      // part of a group. The name of the group itself can't be used 'as-is'
      // as an identifier of the layers for this source. For example, a
      // group named 'osm' might result in returning 'restaurant' features.
      // This override makes sure that those layer names are used instead of
      // the original one.
      if (gmfLayerWMS.childLayers && gmfLayerWMS.childLayers.length) {
        // skip layers with no queryable childLayer
        const isQueryable = function(item) {
          return item.queryable;
        };
        if (!gmfLayerWMS.childLayers.some(isQueryable)) {
          return;
        }

        const childLayerNames = [];
        gmfLayerWMS.childLayers.forEach((childLayer) => {
          if (childLayer.queryable) {
            childLayerNames.push(childLayer.name);
          }
        }, this);
        childLayers = childLayerNames.join(',');
      }
    }

    goog.asserts.assert(ogcServer.urlWfs);
    goog.asserts.assert(childLayers);
    goog.asserts.assert(layers);

    const source = {
      'id': id,
      'identifierAttributeField': identifierAttributeField,
      'label': name,
      'params': {'LAYERS': childLayers},
      'layers': layers,
      'dimensions': node.dimensions || firstLevelGroup.dimensions,
      'url': ogcServer.urlWfs,
      'validateLayerParams': validateLayerParams,
      'wfsQuery': ogcServer.wfsSupport
    };
    this.cache_[id] = source;
    this.sources_.push(source);
  }
};


gmf.module.service('gmfQueryManager', gmf.QueryManager);<|MERGE_RESOLUTION|>--- conflicted
+++ resolved
@@ -158,11 +158,7 @@
   if (gmfLayer.type === 'WMS') {
     gmfLayerWMS = /** @type gmfThemes.GmfLayerWMS */ (gmfLayer);
     layers = gmfLayerWMS.layers;
-<<<<<<< HEAD
-    if (firstLevelGroup && firstLevelGroup.mixed) {
-=======
     if (!firstLevelGroup || firstLevelGroup.mixed) {
->>>>>>> 7c743c3d
       goog.asserts.assert(gmfLayerWMS.ogcServer);
       ogcServer = ogcServers[/** @type string */ (gmfLayerWMS.ogcServer)];
     } else {
