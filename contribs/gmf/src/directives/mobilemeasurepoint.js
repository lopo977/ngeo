--- conflicted
+++ resolved
@@ -142,7 +142,7 @@
     this.handleMeasureActiveChange_();
   });
 
-  var coordinateDecimalsFn = this['getCoordinateDecimalsFn'];
+  const coordinateDecimalsFn = this['getCoordinateDecimalsFn'];
 
   /**
    * @type {number}
@@ -150,13 +150,8 @@
    */
   this.coordinateDecimals = coordinateDecimalsFn ? coordinateDecimalsFn() : 0;
 
-<<<<<<< HEAD
-  const layers = this['getLayersFn']();
-  goog.asserts.assertArray(layers);
-=======
-  var layersConfig = this['getLayersConfigFn']();
+  const layersConfig = this['getLayersConfigFn']();
   goog.asserts.assertObject(layersConfig);
->>>>>>> 09e89061
 
   /**
    * @type {Object.<string, gmf.MobileMeasurePointController.LayerConfig>!}
@@ -274,55 +269,28 @@
  * the current map center location.
  * @private
  */
-<<<<<<< HEAD
-gmf.MobileMeasurePointController.prototype.getAltitude_ = function() {
+gmf.MobileMeasurePointController.prototype.getMeasure_ = function() {
   const center = this.map.getView().getCenter();
   goog.asserts.assertArray(center);
   const params = {
-    'layers': this.layers.join(',')
-  };
-  this.gmfAltitude_.getAltitude(center, params).then((object) => {
-    const el = this.measure.getTooltipElement();
-    const ctn = document.createElement('div');
-    const className = 'gmf-mobile-measure-point-altitude';
-    ctn.className = className;
-
-    goog.object.forEach(object, function(height, key) {
-      if (height !== null) {
-        const childEl = document.createElement('div');
-        const className = 'gmf-mobile-measure-altitude';
-        childEl.className = className;
-        let value;
-        if (height > 1000) {
-          value = `${parseFloat((height / 1000).toPrecision(3))} km`;
-        } else {
-          value = `${parseFloat((height).toPrecision(3))} m`;
-        }
-        childEl.innerHTML = [this.translate(key), ': ', value].join('');
-=======
-gmf.MobileMeasurePointController.prototype.getMeasure_ = function() {
-  var center = this.map.getView().getCenter();
-  goog.asserts.assertArray(center);
-  var params = {
     'layers': Object.keys(this.layersConfig).join(',')
   };
   this.gmfRaster_.getRaster(center, params).then(function(object) {
-    var el = this.measure.getTooltipElement();
-    var ctn = document.createElement('div');
-    var className = 'gmf-mobile-measure-point';
+    const el = this.measure.getTooltipElement();
+    const ctn = document.createElement('div');
+    const className = 'gmf-mobile-measure-point';
     ctn.className = className;
 
     goog.object.forEach(object, function(value, key) {
-      var layerConfig = this.layersConfig[key];
+      const layerConfig = this.layersConfig[key];
       if (value !== null) {
-        var childEl = document.createElement('div');
-        var className = 'gmf-mobile-measure-point-' + key;
+        const childEl = document.createElement('div');
+        const className = `gmf-mobile-measure-point-${key}`;
         childEl.className = className;
-        var unit = layerConfig.unit || '';
-        var decimals = layerConfig.decimals && layerConfig.decimals > 0 || 0;
+        const unit = layerConfig.unit || '';
+        const decimals = layerConfig.decimals && layerConfig.decimals > 0 || 0;
         value = this.$filter_('number')(value, decimals);
         childEl.innerHTML = [this.translate(key), ': ', value, ' ', unit].join('');
->>>>>>> 09e89061
         ctn.appendChild(childEl);
       }
     }, this);
