goog.provide('gmf.SearchController');
goog.provide('gmf.searchDirective');

goog.require('gmf');
goog.require('gmf.Themes');
goog.require('gmf.TreeManager');
goog.require('ngeo.AutoProjection');
goog.require('ngeo.FeatureOverlay');
goog.require('ngeo.FeatureOverlayMgr');
/** @suppress {extraRequire} */
goog.require('ngeo.colorpickerDirective');
/** @suppress {extraRequire} */
goog.require('ngeo.popoverDirective');
goog.require('ol.Feature');
goog.require('ol.Map');
goog.require('ol.geom.Point');
goog.require('ol.obj');
goog.require('ol.proj');
goog.require('ol.style.Circle');
goog.require('ol.style.Fill');
goog.require('ol.style.RegularShape');
goog.require('ol.style.Stroke');
goog.require('ol.style.Style');


gmf.module.value('gmfSearchTemplateUrl',
    /**
     * @param {angular.JQLite} element Element.
     * @param {angular.Attributes} attrs Attributes.
     * @return {string} Template URL.
     */
    (element, attrs) => {
      const templateUrl = attrs['gmfSearchTemplateurl'];
      return templateUrl !== undefined ? templateUrl :
          `${gmf.baseTemplateUrl}/search.html`;
    });


/**
 * A directive that allows to search and recenter on a selected
 * result's feature.
 * It can search in multiple GeoJSON datasources.
 * It can filter and group results by a feature's property.
 *
 * This directive uses the {@link ngeo.FeatureOverlayMgr} to create a
 * feature overlay for drawing features on the map. The application
 * is responsible to initialize the {@link ngeo.FeatureOverlayMgr}
 * with the map.
 *
 * Example flat results:
 *
 *      <gmf-search gmf-search-map="ctrl.map"
 *        gmf-search-options="ctrl.searchOptions"
 *        gmf-search-styles="ctrl.searchStyles"
 *        gmf-search-datasources="ctrl.searchDatasources"
 *        gmf-search-coordinatesprojections="ctrl.searchCoordinatesProjections"
 *        gmf-search-clearbutton="true">
 *      </gmf-search>
 *      <script>
 *        (function() {
 *          let module = angular.module('app');
 *          module.value('fulltextsearchUrl', '${request.route_url('fulltextsearch', _query={"limit": 20}) | n}');
 *          module.value('gmfSearchGroups', []);
 *          module.constant('gmfSearchActions', [
 *                {action: 'add_theme', title: 'Add a theme'},
 *                {action: 'add_group', title: 'Add a sub theme'},
 *                {action: 'add_layer', title: 'Add a layer'}
 *          ]);
 *        })();
 *      </script>
 *
 * Example with categories:
 *
 *      <gmf-search gmf-search-map="ctrl.map"
 *        gmf-search-options="ctrl.searchOptions"
 *        gmf-search-styles="ctrl.searchStyles"
 *        gmf-search-datasources="ctrl.searchDatasources"
 *        gmf-search-coordinatesprojections="ctrl.searchCoordinatesProjections"
 *        gmf-search-clearbutton="true">
 *        gmf-search-colorchooser="true">
 *      </gmf-search>
 *      <script>
 *        (function() {
 *          let module = angular.module('app');
 *          module.value('fulltextsearchUrl', '${request.route_url('fulltextsearch', _query={"limit": 30, "partitionlimit": 5}) | n}');
 *          module.value('gmfSearchGroups', ${dumps(fulltextsearch_groups) | n});
 *          module.value('gmfSearchActions', []);
 *        })();
 *      </script>
 *
 * @param {string} gmfSearchTemplateUrl URL to template.
 * @htmlAttribute {string} gmf-search-input-value The input value (read only).
 * @htmlAttribute {ol.Map} gmf-search-map The map.
 * @htmlAttribute {TypeaheadOptions|undefined} gmf-search-options Addition Typeahead options.
 * @htmlAttribute {gmfx.SearchDirectiveDatasource} gmf-search-datasource
 *      The datasources.
 * @htmlAttribute {Object.<string, ol.style.Style>}
 *      gmf-search-styles A map of styles to apply on searched features. Keys
 *      must be the 'layer_name' propertie of features except for coordinates
 *      where the key ifor its style is the value of the constant
 *      'gmf.COORDINATES_LAYER_NAME'. The 'default' key is used to apply the
 *      default style.
 * @htmlAttribute {Array.<string>} gmf-search-coordinatesprojections codes
 *      of supported projections for coordinates search (projections must be
 *      defined in ol3). If not provided, only the map's view projection
 *      format will be supported.
 * @htmlAttribute {boolean} gmf-search-clearbutton The clear button.
 * @htmlAttribute {boolean} gmf-search-colorchooser Whether to let the user
 *      change the style of the feature on the map. Default is false.
 * @htmlAttribute {ngeox.SearchDirectiveListeners} gmf-search-listeners
 *      The listeners.
 * @return {angular.Directive} The Directive Definition Object.
 * @ngInject
 * @ngdoc directive
 * @ngname gmfSearch
 */
gmf.searchDirective = function(gmfSearchTemplateUrl) {
  return {
    restrict: 'E',
    bindToController: {
      'inputValue': '=?gmfSearchInputValue',
      'placeholder': '@?gmfSearchPlaceholder'
    },
    scope: {
      'getMapFn': '&gmfSearchMap',
      'getDatasourcesFn': '&gmfSearchDatasources',
      'typeaheadOptions': '<?gmfSearchOptions',
      'featuresStyles': '<?gmfSearchStyles',
      'clearbutton': '=gmfSearchClearbutton',
      'colorchooser': '=gmfSearchColorchooser',
      'coordinatesProjections': '=?gmfSearchCoordinatesprojections',
      'additionalListeners': '=gmfSearchListeners'
    },
    controller: 'GmfSearchController as ctrl',
    templateUrl: gmfSearchTemplateUrl,
    /**
     * @param {angular.Scope} scope Scope.
     * @param {angular.JQLite} element Element.
     * @param {angular.Attributes} attrs Atttributes.
     */
    link(scope, element, attrs) {
      if (!scope['clearbutton']) {
        const ctrl = scope['ctrl'];
            // Empty the search field on focus and blur.
        element.find('input').on('focus blur', () => {
          ctrl.clear();
        });
      }
    }
  };
};


gmf.module.directive('gmfSearch', gmf.searchDirective);


/**
 * @constructor
 * @param {angular.Scope} $scope The directive's scope.
 * @param {angular.$compile} $compile Angular compile service.
 * @param {angular.$timeout} $timeout Angular timeout service.
 * @param {angularGettext.Catalog} gettextCatalog Gettext catalog.
 * @param {ngeo.AutoProjection} ngeoAutoProjection The ngeo coordinates service.
 * @param {ngeo.search.CreateGeoJSONBloodhound} ngeoSearchCreateGeoJSONBloodhound The ngeo
 *     create GeoJSON Bloodhound service.
 * @param {ngeo.FeatureOverlayMgr} ngeoFeatureOverlayMgr The ngeo feature
 *     overlay manager service.
 * @param {gmf.Themes} gmfThemes gmf Themes service.
 * @param {gmf.TreeManager} gmfTreeManager gmf Tree Manager service.
 * @export
 * @ngInject
 * @ngdoc controller
 * @ngname GmfSearchController
 */
gmf.SearchController = function($scope, $compile, $timeout, gettextCatalog,
    ngeoAutoProjection, ngeoSearchCreateGeoJSONBloodhound, ngeoFeatureOverlayMgr,
    gmfThemes, gmfTreeManager) {


  /**
   * @type {angular.Scope}
   * @private
   */
  this.scope_ = $scope;

  /**
   * @type {angular.$compile}
   * @private
   */
  this.compile_ = $compile;

  /**
   * @type {angular.$timeout}
   * @private
   */
  this.timeout_ = $timeout;

  /**
   * @type {angularGettext.Catalog}
   * @private
   */
  this.gettextCatalog_ = gettextCatalog;

  /**
   * @type {gmf.Themes}
   * @private
   */
  this.gmfThemes_ = gmfThemes;

  /**
   * @type {gmf.TreeManager}
   * @private
   */
  this.gmfTreeManager_ = gmfTreeManager;

  /**
   * @type {ngeo.search.CreateGeoJSONBloodhound}
   * @private
   */
  this.ngeoSearchCreateGeoJSONBloodhound_ = ngeoSearchCreateGeoJSONBloodhound;

  /**
   * @type {ngeo.FeatureOverlayMgr}
   * @private
   */
  this.ngeoFeatureOverlayMgr = ngeoFeatureOverlayMgr;

  /**
   * @type {ngeo.AutoProjection}
   * @private
   */
  this.ngeoAutoProjection_ = ngeoAutoProjection;

  const map = this.scope_['getMapFn']();
  goog.asserts.assertInstanceof(map, ol.Map);

  /**
   * @type {!ol.Map}
   * @private
   */
  this.map_ = map;

  /**
   * @type {Object}
   * @private
   */
  this.styles_ = {};

  /**
   * Whether or not to show a button to clear the search text.
   * Default to false.
   * @type {boolean}
   * @export
   */
  this.clearButton = this.scope_['clearbutton'] || false;

  /**
   * @type {boolean}
   * @export
   */
  this.colorchooser = this.scope_['colorchooser'] || false;

  /**
   * @type {string}
   * @export
   */
  this.placeholder = '';

  let coordProj = this.scope_['coordinatesProjections'];
  if (coordProj === undefined) {
    coordProj = [this.map_.getView().getProjection()];
  } else {
    coordProj = this.ngeoAutoProjection_.getProjectionList(coordProj);
  }
  /**
   * Supported projection for coordinates search.
   * @type {Array.<ol.proj.Projection>}
   * @private
   */
  this.coordinatesProjections_ = coordProj;

  this.initStyles_();

  /**
   * @type {ngeo.FeatureOverlay}
   * @private
   */
  this.featureOverlay_ = ngeoFeatureOverlayMgr.getFeatureOverlay();
  this.featureOverlay_.setStyle(this.getSearchStyle_.bind(this));

  const datasources = this.scope_['getDatasourcesFn']();
  goog.asserts.assertArray(datasources);

  /**
   * @type {Array.<gmfx.SearchDirectiveDatasource>}
   * @private
   */
  this.datasources_ = datasources;

  /**
   * @type {TypeaheadOptions}
   * @export
   */
  this.options = /** @type {TypeaheadOptions} */ ({
    highlight: true
  });

  ol.obj.assign(this.options, this.scope_['typeaheadOptions'] || {});

  /**
   * @type {Array.<TypeaheadDataset>}
   * @export
   */
  this.datasets = [];

  /**
   * @type {string}
   * @export
   */
  this.inputValue = '';

  // Create each datasource
  for (let i = 0; i < this.datasources_.length; i++) {
    const datasource = this.datasources_[i];

    /** @type {Array.<string>} */
    const groupValues = datasource.groupValues !== undefined ? datasource.groupValues : [];
    /** @type {Array.<string>} */
    const groupActions = datasource.groupActions ? datasource.groupActions : [];
    const filters = [];

    if (groupValues.length === 0) {
      filters.push({
        'title': '',
        'filter': this.filterLayername_()
      });
    } else {
      groupValues.forEach(function(layerName) {
        filters.push({
          'title': layerName,
          'filter': this.filterLayername_(layerName)
        });
      }, this);
    }

    groupActions.forEach(function(action) {
      filters.push({
        'title': gettextCatalog.getString(action['title']),
        'filter': this.filterAction_(action['action'])
      });
    }, this);

    filters.forEach(function(filter) {
      this.datasets.push(this.createDataset_({
        bloodhoundOptions: datasource.bloodhoundOptions,
        datasetTitle: filter['title'],
        groupsKey: 'layer_name',
        labelKey: datasource.labelKey,
        projection: datasource.projection,
        typeaheadDatasetOptions: datasource.typeaheadDatasetOptions,
        url: datasource.url
      }, filter['filter']));
    }, this);
  }

  // For searching coordinates
  this.datasets.push({
    source: this.createSearchCoordinates_(this.map_.getView()),
    name: 'coordinates',
    display: 'label',
    templates: {
      header() {
        const header = gettextCatalog.getString('Recenter to');
        return `<div class="gmf-search-header" translate>${header}</div>`;
      },
      suggestion(suggestion) {
        const coordinates = suggestion['label'];

        let html = `<p class="gmf-search-label">${coordinates}</p>`;
        html = `<div class="gmf-search-datum">${html}</div>`;
        return html;
      }
    }
  });

  /**
   * @type {string}
   * @export
   */
  this.color;

  /**
   * @type {boolean}
   * @export
   */
  this.displayColorPicker = false;

  $scope.$watch(
    () => this.color,
    this.setStyleColor.bind(this)
  );

  /**
   * @type {ngeox.SearchDirectiveListeners}
   * @export
   */
  this.listeners = this.mergeListeners_(
    this.scope_['additionalListeners'],
    /** @type {ngeox.SearchDirectiveListeners} */ ({
      select: gmf.SearchController.select_.bind(this),
      close: gmf.SearchController.close_.bind(this)
    }));
};

/**
 * Merges the custom listeners received via the directive attributes and the
 * listeners that are needed for this controller to function (close and select).
 * @param {ngeox.SearchDirectiveListeners} additionalListeners Custom provided
 *    listeners.
 * @param {ngeox.SearchDirectiveListeners} listeners Default listeners.
 * @return {ngeox.SearchDirectiveListeners} Merged listeners.
 * @private
 */
gmf.SearchController.prototype.mergeListeners_ = function(additionalListeners, listeners) {
  if (additionalListeners === undefined) {
    return listeners;
  }
  return {
    open: additionalListeners.open,
    close: additionalListeners.close === undefined ?
        listeners.close : function() {
          listeners.close();
          additionalListeners.close();
        },
    cursorchange: additionalListeners.cursorchange,
    select: additionalListeners.select === undefined ?
        listeners.select : function(evt, obj, dataset) {
          listeners.select(evt, obj, dataset);
          additionalListeners.select(evt, obj, dataset);
        },
    autocomplete: additionalListeners.autocomplete
  };
};


/**
 * @param {gmfx.SearchDirectiveDatasource} config The config of the dataset.
 * @param {(function(GeoJSONFeature): boolean)=} opt_filter A filter function
 *     based on a GeoJSONFeaturesCollection's array.
 * @return {TypeaheadDataset} A typeahead dataset.
 * @private
 */
gmf.SearchController.prototype.createDataset_ = function(config, opt_filter) {
  const gettextCatalog = this.gettextCatalog_;
  const directiveScope = this.scope_;
  const compile = this.compile_;
  const bloodhoundEngine = this.createAndInitBloodhound_(config, opt_filter);
  const typeaheadDataset = /** @type {TypeaheadDataset} */ ({
    limit: Infinity,
    source: bloodhoundEngine.ttAdapter(),
    display(suggestion) {
      const feature = /** @type {ol.Feature} */ (suggestion);
      return feature.get(config.labelKey);
    },
    templates: /* TypeaheadTemplates */ ({
      header() {
        if (config.datasetTitle === undefined) {
          return '';
        } else {
          const header = gettextCatalog.getString(config.datasetTitle);
          return `<div class="gmf-search-header">${header}</div>`;
        }
      },
      suggestion(suggestion) {
        const feature = /** @type {ol.Feature} */ (suggestion);

        const scope = directiveScope.$new(true);
        scope['feature'] = feature;

<<<<<<< HEAD
        let html = `<p class="gmf-search-label">${
                   feature.get(config.labelKey)}</p>`;
        html += `<p class="gmf-search-group">${feature.get('layer_name') ||
                config.datasetTitle}</p>`;
        html = `<div class="gmf-search-datum">${html}</div>`;
=======
        var html = '<p class="gmf-search-label" translate>' +
                   feature.get(config.labelKey) + '</p>';
        html += '<p class="gmf-search-group" translate>' + (feature.get('layer_name') ||
                config.datasetTitle) + '</p>';
        html = '<div class="gmf-search-datum">' + html + '</div>';
>>>>>>> 7c743c3d
        return compile(html)(scope);
      }
    })
  });
  if (config.typeaheadDatasetOptions) {
    ol.obj.assign(typeaheadDataset, config.typeaheadDatasetOptions);
  }
  return typeaheadDataset;
};


/**
 * @param {string} action The action to keep.
 * @return {(function(GeoJSONFeature): boolean)} A filter function based on a
 *     GeoJSONFeaturesCollection's array.
 * @private
 */
gmf.SearchController.prototype.filterAction_ = function(action) {
  return (
      /**
       * @param {GeoJSONFeature} feature
       * @return {boolean}
       */
      function(feature) {
        const properties = feature['properties'];
        if (properties['actions']) {
          // result is an action (add_theme, add_group, ...)
          // add it to the corresponding group
          return !properties['layer_name'] && properties['actions'].some(act => act.action === action);
        } else {
          return false;
        }
      }
  );
};


/**
 * @param {string=} opt_layerName The layerName to keep. If null, keep all layers
 *     (In all cases, except actions layers).
 * @return {(function(GeoJSONFeature): boolean)} A filter function based on a
 *     GeoJSONFeaturesCollection's array.
 * @private
 */
gmf.SearchController.prototype.filterLayername_ = function(opt_layerName) {
  return (
      /**
       * @param {GeoJSONFeature} feature
       * @return {boolean}
       */
      function(feature) {
        const featureLayerName = feature['properties']['layer_name'];
        // Keep only layers with layer_name (don't keep action layers).
        if (featureLayerName === undefined) {
          return false;
        }
        if (opt_layerName === undefined) {
          return true;
        }
        return featureLayerName === opt_layerName;
      }
  );
};


/**
 * @param {gmfx.SearchDirectiveDatasource} config The config of the dataset.
 * @param {(function(GeoJSONFeature): boolean)=} opt_filter Afilter function
 *     based on a GeoJSONFeaturesCollection's array.
 * @return {Bloodhound} The bloodhound engine.
 * @private
 */
gmf.SearchController.prototype.createAndInitBloodhound_ = function(config,
    opt_filter) {
  const mapProjectionCode = this.map_.getView().getProjection().getCode();
  const remoteOptions = this.getBloodhoudRemoteOptions_();
  const bloodhound = this.ngeoSearchCreateGeoJSONBloodhound_(config.url, opt_filter,
      ol.proj.get(mapProjectionCode), ol.proj.get(config.projection),
      config.bloodhoundOptions, remoteOptions);
  bloodhound.initialize();
  return bloodhound;
};


/**
 * @return {BloodhoundRemoteOptions} Options.
 * @private
 */
gmf.SearchController.prototype.getBloodhoudRemoteOptions_ = function() {
  const gettextCatalog = this.gettextCatalog_;
  return {
    rateLimitWait: 50,
    prepare(query, settings) {
      let url = settings.url;
      const lang = gettextCatalog.currentLanguage;
      const interfaceName = 'mobile'; // FIXME dynamic interfaces
      url = goog.uri.utils.setParam(url, 'query', query);
      url = goog.uri.utils.setParam(url, 'lang', lang);
      url = goog.uri.utils.setParam(url, 'interface', interfaceName);
      settings.xhrFields = {
        withCredentials: true
      };
      settings.url = url;
      return settings;
    }
  };
};


/**
 * @param {ol.View} view View.
 * @return {function(string, function(Object))} function defining parameters for the search suggestions.
 * @private
*/
gmf.SearchController.prototype.createSearchCoordinates_ = function(view) {
  const viewProjection = view.getProjection();
  const extent = viewProjection.getExtent();
  return function(query, callback) {
    const suggestions = [];
    const coordinates = this.ngeoAutoProjection_.stringToCoordinates(query);
    if (coordinates === null) {
      return;
    }
    const position = this.ngeoAutoProjection_.tryProjectionsWithInversion(coordinates,
        extent, viewProjection, this.coordinatesProjections_);
    if (position === null) {
      return;
    }
    suggestions.push({
      label: coordinates.join(' '),
      position,
      'tt_source': 'coordinates'
    });
    callback(suggestions);
  }.bind(this);
};


/**
 * Init the style object for the search results. It set defaults for the
 * coordinates and the polygon styles, and both can be overloaded from directive
 * attributes. The styles from directive attributes can specify custom styles
 * for each search group.
 * @private
 */
gmf.SearchController.prototype.initStyles_ = function() {
  this.styles_[gmf.COORDINATES_LAYER_NAME] = new ol.style.Style({
    image: new ol.style.RegularShape({
      stroke: new ol.style.Stroke({color: [0, 0, 0, 0.7], width: 2}),
      points: 4,
      radius: 8,
      radius2: 0,
      angle: 0
    })
  });
  const fill = new ol.style.Fill({
    color: [65, 134, 240, 0.5]
  });
  const stroke = new ol.style.Stroke({
    color: [65, 134, 240, 1],
    width: 2
  });
  this.styles_['default'] = new ol.style.Style({
    fill,
    stroke,
    image: new ol.style.Circle({
      radius: 5,
      fill,
      stroke
    })
  });
  const customStyles = this.scope_['featuresStyles'] || {};
  ol.obj.assign(this.styles_, customStyles);
};

/**
 * Style for search results.
 * @param {null|ol.Feature|ol.render.Feature} feature The searched feature.
 * @param {number} resolution The current resolution of the map.
 * @return {ol.style.Style} A style for this kind of features.
 * @private
 */
gmf.SearchController.prototype.getSearchStyle_ = function(feature, resolution) {
  goog.asserts.assert(feature);
  const style = this.styles_[feature.get('layer_name')] || this.styles_['default'];
  if (this.color) {
    const color = ol.color.asArray(this.color);
    const strokeStyle = style.getStroke();
    if (strokeStyle) {
      // 100% opacity for the stroke color
      const strokeColor = color.slice();
      strokeColor[3] = 1;
      strokeStyle.setColor(strokeColor);

      const fillStyle = style.getFill();
      if (fillStyle) {
        // 50% opacity for the fill color
        const fillColor = color.slice();
        fillColor[3] = 0.5;
        fillStyle.setColor(fillColor);
      }
    }
  }
  return style;
};

/**
 * Set a new color for the search feature style.
 * @param {string} color The color to set.
 * @export
 */
gmf.SearchController.prototype.setStyleColor = function(color) {
  if (color) {
    this.color = color;
    this.ngeoFeatureOverlayMgr.getLayer().changed();
  }
};

/**
 * @private
 */
gmf.SearchController.prototype.setTTDropdownVisibility_ = function() {
  if (this.clearButton) {
    const ttDropdown = $('.twitter-typeahead .tt-menu');
    (this.inputValue) ? ttDropdown.show() : ttDropdown.hide();
  }
};


/**
 * @export
 */
gmf.SearchController.prototype.onClearButton = function() {
  this.featureOverlay_.clear();
  this.clear();
};


/**
 * @export
 */
gmf.SearchController.prototype.clear = function() {
  const typeahead = $('.twitter-typeahead');
  const ttmenu = typeahead.children('.tt-menu');
  const inputs = typeahead.children('input');
  // clear model value, the 'real' input value and tt's suggestions
  this.inputValue = '';
  $(inputs[1]).typeahead('val', '');
  ttmenu.children('.tt-dataset').empty();
  this.setTTDropdownVisibility_();
  this.displayColorPicker = false;
};


/**
 * @export
 */
gmf.SearchController.prototype.blur = function() {
  const typeahead = $('.twitter-typeahead');
  const inputs = typeahead.children('input');
  // Blur as soon as possible in digest loops
  this.timeout_(() => {
    $(inputs[1]).blur();
  });
};


/**
 * @param {jQuery.Event} event Event.
 * @param {Object|ol.Feature} suggestion Suggestion.
 * @param {TypeaheadDataset} dataset Dataset.
 * @this {gmf.SearchController}
 * @private
 */
gmf.SearchController.select_ = function(event, suggestion, dataset) {
  if (suggestion['tt_source'] === 'coordinates') {
    const geom = new ol.geom.Point(suggestion['position']);

    this.featureOverlay_.clear();
    this.featureOverlay_.addFeature(new ol.Feature({
      geometry: geom,
      'layer_name': gmf.COORDINATES_LAYER_NAME
    }));
    this.map_.getView().setCenter(suggestion['position']);
    this.leaveSearch_();
  } else {
    goog.asserts.assertInstanceof(suggestion, ol.Feature);
    this.selectFromGMF_(event, suggestion, dataset);
  }
};


/**
 * @param {jQuery.Event} event Event.
 * @param {ol.Feature} feature Feature.
 * @param {TypeaheadDataset} dataset Dataset.
 * @this {gmf.SearchController}
 * @private
 */
gmf.SearchController.prototype.selectFromGMF_ = function(event, feature, dataset) {
  const actions = feature.get('actions');
  const featureGeometry = /** @type {ol.geom.SimpleGeometry} */
      (feature.getGeometry());
  if (actions) {
    for (let i = 0, ii = actions.length; i < ii; i++) {
      const action = actions[i];
      const actionName = action['action'];
      const actionData = action['data'];
      if (actionName == 'add_theme') {
        this.gmfThemes_.getThemesObject().then((themes) => {
          const theme = gmf.Themes.findThemeByName(themes, actionData);
          if (theme) {
            this.gmfTreeManager_.addFirstLevelGroups(theme.children);
          }
        });
      } else if (actionName == 'add_group') {
        this.gmfTreeManager_.addGroupByName(actionData, true);
      } else if (actionName == 'add_layer') {
        const groupActions = /** @type {Array.<string>} */ (
            this.datasources_[0].groupActions);
        let datasourcesActionsHaveAddLayer;
        groupActions.forEach((groupAction) => {
          if (groupAction['action'] === 'add_layer') {
            return datasourcesActionsHaveAddLayer = true;
          }
        });
        if (datasourcesActionsHaveAddLayer) {
          const silent = !!featureGeometry;
          this.gmfTreeManager_.addGroupByLayerName(actionData, true, silent);
        }
      }
    }
  }

  const size = this.map_.getSize();
  if (featureGeometry && size) {
    const view = this.map_.getView();
    this.featureOverlay_.clear();
    this.featureOverlay_.addFeature(feature);
    this.displayColorPicker = true;
    const fitArray = featureGeometry.getType() === 'GeometryCollection' ?
        featureGeometry.getExtent() : featureGeometry;
    view.fit(fitArray, {size, maxZoom: 16});
  }
  this.leaveSearch_();
};


/**
 * @private
 */
gmf.SearchController.prototype.leaveSearch_ = function() {
  if (!this.clearButton) {
    this.clear();
  }
  this.blur();
};


/**
 * @param {jQuery.Event} event Event.
 * @this {gmf.SearchController}
 * @private
 */
gmf.SearchController.close_ = function(event) {
  if (!this.clearButton) {
    this.setTTDropdownVisibility_();
  }
};


gmf.module.controller('GmfSearchController', gmf.SearchController);<|MERGE_RESOLUTION|>--- conflicted
+++ resolved
@@ -477,19 +477,11 @@
         const scope = directiveScope.$new(true);
         scope['feature'] = feature;
 
-<<<<<<< HEAD
-        let html = `<p class="gmf-search-label">${
+        let html = `<p class="gmf-search-label" translate>${
                    feature.get(config.labelKey)}</p>`;
-        html += `<p class="gmf-search-group">${feature.get('layer_name') ||
+        html += `<p class="gmf-search-group" translate>${feature.get('layer_name') ||
                 config.datasetTitle}</p>`;
         html = `<div class="gmf-search-datum">${html}</div>`;
-=======
-        var html = '<p class="gmf-search-label" translate>' +
-                   feature.get(config.labelKey) + '</p>';
-        html += '<p class="gmf-search-group" translate>' + (feature.get('layer_name') ||
-                config.datasetTitle) + '</p>';
-        html = '<div class="gmf-search-datum">' + html + '</div>';
->>>>>>> 7c743c3d
         return compile(html)(scope);
       }
     })
