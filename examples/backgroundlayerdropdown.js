goog.provide('app.backgroundlayerdropdown');

goog.require('ngeo.BackgroundLayerMgr');
/** @suppress {extraRequire} */
goog.require('ngeo.mapDirective');
goog.require('ngeo.source.AsitVD');
<<<<<<< HEAD
=======
/** @suppress {extraRequire} */
goog.require('ngeo.proj.EPSG21781');
>>>>>>> a2177da2
goog.require('ol.Map');
goog.require('ol.View');
goog.require('ol.layer.Image');
goog.require('ol.layer.Tile');
goog.require('ol.source.ImageWMS');


/** @type {!angular.Module} **/
app.module = angular.module('app', ['ngeo']);


/**
 * The application-specific background layer directive.
 *
 * The directive is based on Bootstrap's dropdown jQuery plugin and on
 * the ngeoBackgroundLayerMgr service.
 *
 * @return {angular.Directive} Directive Defintion Object.
 * @ngInject
 */
app.backgroundlayerDirective = function() {
  return {
    restrict: 'E',
    scope: {
      'map': '=appBackgroundlayerMap'
    },
    templateUrl: 'partials/backgroundlayerdropdown.html',
    bindToController: true,
    controller: 'AppBackgroundlayerController as ctrl'
  };
};


app.module.directive('appBackgroundlayer', app.backgroundlayerDirective);


/**
 * @constructor
 * @param {angular.$http} $http Angular http service.
 * @param {ngeo.BackgroundLayerMgr} ngeoBackgroundLayerMgr Background layer
 *     manager.
 * @export
 * @ngInject
 */
app.BackgroundlayerController = function($http, ngeoBackgroundLayerMgr) {
  $http.get('data/backgroundlayers.json').then(
      (resp) => {
        const bgLayers = resp.data;
        this['bgLayers'] = bgLayers;
        this.setLayer(bgLayers[0]);
      });

  /**
   * @type {ngeo.BackgroundLayerMgr}
   * @private
   */
  this.backgroundLayerMgr_ = ngeoBackgroundLayerMgr;
};


/**
 * Function called when the user selects a new background layer in the
 * dropdown. Called by the ng-click directive used in the partial.
 * @param {Object} layerSpec Layer specification object.
 * @export
 */
app.BackgroundlayerController.prototype.setLayer = function(layerSpec) {
  this['currentBgLayer'] = layerSpec;
  const layer = this.createLayer_(layerSpec['name']);
  this.backgroundLayerMgr_.set(this['map'], layer);
};


/**
 * @param {string} layerName Layer name.
 * @return {ol.layer.Tile} The layer.
 * @private
 */
app.BackgroundlayerController.prototype.createLayer_ = function(layerName) {
  if (layerName === 'blank') {
    return new ol.layer.Tile();
  }

<<<<<<< HEAD
  const source = new ngeo.source.AsitVD({
    layer: layerName
  });
  return new ol.layer.Tile({source});
=======
  var source = new ngeo.source.AsitVD({
    layer: layerName
  });
  return new ol.layer.Tile({source: source});
>>>>>>> a2177da2
};


app.module.controller('AppBackgroundlayerController',
    app.BackgroundlayerController);


/**
 * @constructor
 * @param {angular.Scope} $scope Controller scope.
 * @ngInject
 */
app.MainController = function($scope) {

  /**
   * @type {ol.Map}
   */
  const map = new ol.Map({
    view: new ol.View({
      projection: 'EPSG:21781',
      resolutions: [1000, 500, 200, 100, 50, 20, 10, 5, 2.5, 2, 1, 0.5],
      center: [600000, 200000],
      zoom: 1
    })
  });
  this['map'] = map;

  /**
   * An overlay layer.
   * @type {ol.layer.Image}
   */
  const overlay = new ol.layer.Image({
    source: new ol.source.ImageWMS({
      url: 'https://wms.geo.admin.ch',
      params: {'LAYERS': 'ch.swisstopo.dreiecksvermaschung'},
      serverType: 'mapserver'
    })
  });

  map.addLayer(overlay);

};


app.module.controller('MainController', app.MainController);<|MERGE_RESOLUTION|>--- conflicted
+++ resolved
@@ -4,11 +4,8 @@
 /** @suppress {extraRequire} */
 goog.require('ngeo.mapDirective');
 goog.require('ngeo.source.AsitVD');
-<<<<<<< HEAD
-=======
 /** @suppress {extraRequire} */
 goog.require('ngeo.proj.EPSG21781');
->>>>>>> a2177da2
 goog.require('ol.Map');
 goog.require('ol.View');
 goog.require('ol.layer.Image');
@@ -92,17 +89,10 @@
     return new ol.layer.Tile();
   }
 
-<<<<<<< HEAD
   const source = new ngeo.source.AsitVD({
     layer: layerName
   });
   return new ol.layer.Tile({source});
-=======
-  var source = new ngeo.source.AsitVD({
-    layer: layerName
-  });
-  return new ol.layer.Tile({source: source});
->>>>>>> a2177da2
 };
 
 
